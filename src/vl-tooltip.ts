--- conflicted
+++ resolved
@@ -14,17 +14,10 @@
 }
 
 function fillTooltip(event, item) {
-<<<<<<< HEAD
   if (!item || !item.datum) { return; }
 
   // avoid showing tooltip for facet's background
   if (item.datum._facetID) { return; }
-=======
-  if (!item || !item.datum) return;
-
-  // avoid showing tooltip for facet's background
-  if (item.datum._facetID) return;
->>>>>>> 40347eac
 
   // avoid showing tooltip for axis title and labels
   if (!item.datum._id) { return; }
